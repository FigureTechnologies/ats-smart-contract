--- conflicted
+++ resolved
@@ -3,22 +3,14 @@
 use crate::error::ContractError;
 use crate::msg::MigrateMsg;
 use crate::version_info::get_version_info;
-<<<<<<< HEAD
 use cosmwasm_std::{Addr, Coin, DepsMut, Env, Order, Response, Storage, Uint128};
-=======
-use cosmwasm_std::{Addr, Coin, DepsMut, Env, Response, Storage, Uint128};
->>>>>>> 42b078eb
 use cosmwasm_storage::{bucket, bucket_read, Bucket, ReadonlyBucket};
 use provwasm_std::{ProvenanceMsg, ProvenanceQuery};
 use rust_decimal::prelude::{FromPrimitive, ToPrimitive};
 use rust_decimal::{Decimal, RoundingStrategy};
 use schemars::JsonSchema;
-<<<<<<< HEAD
 use semver::{Version, VersionReq};
 use serde::de::DeserializeOwned;
-=======
-use semver::Version;
->>>>>>> 42b078eb
 use serde::{Deserialize, Serialize};
 
 pub static NAMESPACE_ORDER_BID: &[u8] = b"bid";
@@ -26,7 +18,6 @@
 #[deprecated(since = "0.18.1")]
 #[derive(Serialize, Deserialize, Clone, Debug, PartialEq, JsonSchema)]
 pub struct BidOrderV2 {
-<<<<<<< HEAD
     pub base: Coin,
     pub events: Vec<Event>,
     pub fee: Option<Coin>,
@@ -83,8 +74,6 @@
 
 #[derive(Serialize, Deserialize, Clone, Debug, PartialEq, JsonSchema)]
 pub struct BidOrderV3 {
-=======
->>>>>>> 42b078eb
     pub base: Coin,
     pub accumulated_base: Uint128,
     pub accumulated_quote: Uint128,
@@ -181,7 +170,6 @@
 
     /// Returns the remaining amount of quote in the order
     pub fn get_remaining_quote(&self) -> Uint128 {
-<<<<<<< HEAD
         self.quote.amount - self.accumulated_quote
     }
 
@@ -227,21 +215,6 @@
 }
 
 #[allow(deprecated)]
-=======
-        self.quote.amount
-            - self
-                .events
-                .iter()
-                .map(|event| match &event.action {
-                    Action::Fill { quote, .. } => quote.amount,
-                    Action::Refund { quote, .. } => quote.amount,
-                    Action::Reject { quote, .. } => quote.amount,
-                })
-                .sum::<Uint128>()
-    }
-}
-
->>>>>>> 42b078eb
 pub fn migrate_bid_orders(
     deps: DepsMut<ProvenanceQuery>,
     _env: Env,
@@ -253,7 +226,6 @@
     let current_version = Version::parse(&version_info.version)?;
 
     require_version(">=0.16.2", &current_version)?;
-<<<<<<< HEAD
 
     // Migrate BidOrderV2 -> BidOrderV2
     if VersionReq::parse(">=0.16.2, <0.18.1")?.matches(&current_version) {
@@ -274,20 +246,14 @@
             get_bid_storage::<BidOrderV3>(store).save(&existing_bid_order_id, &bid_order_v3)?
         }
     }
-=======
->>>>>>> 42b078eb
 
     Ok(response)
 }
 
-<<<<<<< HEAD
 pub fn get_bid_storage<T>(storage: &mut dyn Storage) -> Bucket<T>
 where
     T: Serialize + DeserializeOwned,
 {
-=======
-pub fn get_bid_storage(storage: &mut dyn Storage) -> Bucket<BidOrderV2> {
->>>>>>> 42b078eb
     bucket(storage, NAMESPACE_ORDER_BID)
 }
 
@@ -300,14 +266,9 @@
 
 #[cfg(test)]
 mod tests {
+    use super::{get_bid_storage, get_bid_storage_read};
     #[allow(deprecated)]
-<<<<<<< HEAD
-    use super::{get_bid_storage, get_bid_storage_read};
-    use crate::bid_order::{migrate_bid_orders, BidOrderV2, BidOrderV3};
-=======
-    use super::migrate_bid_orders;
-    use crate::bid_order::BidOrderV2;
->>>>>>> 42b078eb
+    use super::{migrate_bid_orders, BidOrderV2, BidOrderV3};
     use crate::common::{Action, Event};
     use crate::error::ContractError;
     use crate::msg::MigrateMsg;
@@ -320,7 +281,6 @@
     use rust_decimal::Decimal;
 
     #[test]
-<<<<<<< HEAD
     pub fn get_functions() -> Result<(), ContractError> {
         let bid_order = BidOrderV3 {
             base: Coin {
@@ -355,8 +315,6 @@
     }
 
     #[test]
-=======
->>>>>>> 42b078eb
     pub fn bid_migration_version_check() -> Result<(), ContractError> {
         // Setup
         let mut deps = mock_dependencies(&[]);
@@ -367,7 +325,6 @@
             &VersionInfoV1 {
                 definition: CRATE_NAME.to_string(),
                 version: "0.16.1".to_string(), // version too old
-<<<<<<< HEAD
             },
         )?;
 
@@ -396,8 +353,6 @@
             &VersionInfoV1 {
                 definition: CRATE_NAME.to_string(),
                 version: "0.16.2".to_string(), // version too old
-=======
->>>>>>> 42b078eb
             },
         )?;
 
@@ -418,7 +373,6 @@
                 response,
             )
         };
-<<<<<<< HEAD
         assert!(result.is_ok());
 
         Ok(())
@@ -431,49 +385,16 @@
         let mut deps = mock_dependencies(&[]);
 
         // Set the version to the minimim supported version:
-=======
-        assert!(result.is_err());
-
-        // Contract minimum version:
->>>>>>> 42b078eb
         set_version_info(
             &mut deps.storage,
             &VersionInfoV1 {
                 definition: CRATE_NAME.to_string(),
-<<<<<<< HEAD
                 version: "0.16.2".to_string(),
             },
         )?;
 
         // Store some v2 bid orders:
         let mut bid_order_v2_storage = get_bid_storage::<BidOrderV2>(&mut deps.storage);
-=======
-                version: "0.16.2".to_string(), // version too old
-            },
-        )?;
-
-        let result = {
-            let response: Response<ProvenanceMsg> = Response::new();
-            migrate_bid_orders(
-                deps.as_mut(),
-                mock_env(),
-                &MigrateMsg {
-                    approvers: None,
-                    ask_fee_rate: None,
-                    ask_fee_account: None,
-                    bid_fee_rate: None,
-                    bid_fee_account: None,
-                    ask_required_attributes: None,
-                    bid_required_attributes: None,
-                },
-                response,
-            )
-        };
-        assert!(result.is_ok());
-
-        Ok(())
-    }
->>>>>>> 42b078eb
 
         let bid1 = BidOrderV2 {
             base: Coin {
