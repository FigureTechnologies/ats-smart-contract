use crate::contract_info::require_version;
use crate::error::ContractError;
use crate::msg::MigrateMsg;
use crate::version_info::get_version_info;
use cosmwasm_std::{Addr, Coin, DepsMut, Storage, Uint128};
use cosmwasm_storage::{bucket, bucket_read, Bucket, ReadonlyBucket};
use provwasm_std::ProvenanceQuery;
use schemars::JsonSchema;
use semver::Version;
use serde::{Deserialize, Serialize};

pub static NAMESPACE_ORDER_ASK: &[u8] = b"ask";

#[derive(Serialize, Deserialize, Clone, Debug, PartialEq, JsonSchema)]
pub enum AskOrderStatus {
    PendingIssuerApproval,
    Ready {
        approver: Addr,
        converted_base: Coin,
    },
}

#[derive(Serialize, Deserialize, Clone, Debug, PartialEq, JsonSchema)]
pub enum AskOrderClass {
    Basic,
    Convertible { status: AskOrderStatus },
}

#[derive(Serialize, Deserialize, Clone, Debug, PartialEq, JsonSchema)]
pub struct AskOrderV1 {
    pub id: String,
    pub owner: Addr,
    pub class: AskOrderClass,
    pub base: String,
    pub quote: String,
    pub price: String,
    pub size: Uint128,
}

pub fn get_ask_storage(storage: &mut dyn Storage) -> Bucket<AskOrderV1> {
    bucket(storage, NAMESPACE_ORDER_ASK)
}

pub fn get_ask_storage_read(storage: &dyn Storage) -> ReadonlyBucket<AskOrderV1> {
    bucket_read(storage, NAMESPACE_ORDER_ASK)
}

pub fn migrate_ask_orders(
    deps: DepsMut<ProvenanceQuery>,
    _msg: &MigrateMsg,
) -> Result<(), ContractError> {
    let store = deps.storage;
    let version_info = get_version_info(store)?;
    let current_version = Version::parse(&version_info.version)?;

<<<<<<< HEAD
=======
    // The last version of ask order (`AskOrderV1`) was introduced in 0.15.0:
>>>>>>> 42b078eb
    require_version(">=0.15.0", &current_version)?;

    Ok(())
}

#[cfg(test)]
<<<<<<< HEAD
mod tests {}
=======
mod tests {
    #[allow(deprecated)]
    use super::migrate_ask_orders;
    use crate::error::ContractError;
    use crate::msg::MigrateMsg;
    use crate::version_info::{set_version_info, VersionInfoV1, CRATE_NAME};
    use provwasm_mocks::mock_dependencies;

    #[test]
    pub fn ask_migration_version_check() -> Result<(), ContractError> {
        // Setup
        let mut deps = mock_dependencies(&[]);

        // Contract too old:
        set_version_info(
            &mut deps.storage,
            &VersionInfoV1 {
                definition: CRATE_NAME.to_string(),
                version: "0.14.9".to_string(), // version too old
            },
        )?;

        let result = migrate_ask_orders(
            deps.as_mut(),
            &MigrateMsg {
                approvers: None,
                ask_fee_rate: None,
                ask_fee_account: None,
                bid_fee_rate: None,
                bid_fee_account: None,
                ask_required_attributes: None,
                bid_required_attributes: None,
            },
        );
        assert!(result.is_err());

        // Contract minimum version:
        set_version_info(
            &mut deps.storage,
            &VersionInfoV1 {
                definition: CRATE_NAME.to_string(),
                version: "0.15.0".to_string(), // version too old
            },
        )?;

        let result = migrate_ask_orders(
            deps.as_mut(),
            &MigrateMsg {
                approvers: None,
                ask_fee_rate: None,
                ask_fee_account: None,
                bid_fee_rate: None,
                bid_fee_account: None,
                ask_required_attributes: None,
                bid_required_attributes: None,
            },
        );
        assert!(result.is_ok());

        Ok(())
    }
}
>>>>>>> 42b078eb
<|MERGE_RESOLUTION|>--- conflicted
+++ resolved
@@ -53,19 +53,13 @@
     let version_info = get_version_info(store)?;
     let current_version = Version::parse(&version_info.version)?;
 
-<<<<<<< HEAD
-=======
     // The last version of ask order (`AskOrderV1`) was introduced in 0.15.0:
->>>>>>> 42b078eb
     require_version(">=0.15.0", &current_version)?;
 
     Ok(())
 }
 
 #[cfg(test)]
-<<<<<<< HEAD
-mod tests {}
-=======
 mod tests {
     #[allow(deprecated)]
     use super::migrate_ask_orders;
@@ -127,5 +121,4 @@
 
         Ok(())
     }
-}
->>>>>>> 42b078eb
+}