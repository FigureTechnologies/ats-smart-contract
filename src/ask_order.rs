--- conflicted
+++ resolved
@@ -78,11 +78,7 @@
             &mut deps.storage,
             &VersionInfoV1 {
                 definition: CRATE_NAME.to_string(),
-<<<<<<< HEAD
-                version: "0.14.9".to_string(), // version too old
-=======
                 version: "0.14.9".to_string(),
->>>>>>> 998ee9cc
             },
         )?;
 
@@ -105,11 +101,7 @@
             &mut deps.storage,
             &VersionInfoV1 {
                 definition: CRATE_NAME.to_string(),
-<<<<<<< HEAD
-                version: "0.15.0".to_string(), // version too old
-=======
                 version: "0.15.0".to_string(),
->>>>>>> 998ee9cc
             },
         )?;
 
