#[cfg(test)]
mod cancel_ask_tests {
    use crate::ask_order::{AskOrderClass, AskOrderStatus, AskOrderV1, ASKS_V1};
    use crate::bid_order::BidOrderV3;
    use crate::contract::execute;
    use crate::error::ContractError;
    use crate::msg::ExecuteMsg;
    use crate::tests::test_constants::{HYPHENATED_ASK_ID, UNHYPHENATED_ASK_ID};
    use crate::tests::test_setup_utils::{
        setup_test_base_contract_v3, store_test_ask, store_test_bid,
    };
<<<<<<< HEAD
    use crate::tests::test_utils::setup_asset_marker;
=======
>>>>>>> 9795f5ab
    use crate::util::transfer_marker_coins;
    use cosmwasm_std::testing::{mock_env, mock_info, MOCK_CONTRACT_ADDR};
    use cosmwasm_std::{attr, coin, coins, Addr, BankMsg, Coin, CosmosMsg, Uint128};
    use provwasm_mocks::mock_provenance_dependencies;
    use provwasm_std::types::provenance::marker::v1::QueryMarkerRequest;
    use std::convert::TryInto;

    #[test]
    fn cancel_ask_valid() {
        let mut deps = mock_provenance_dependencies();
        setup_test_base_contract_v3(&mut deps.storage);

        // store valid ask order
        store_test_ask(
            &mut deps.storage,
            &AskOrderV1 {
                base: "base_1".into(),
                class: AskOrderClass::Basic,
                id: HYPHENATED_ASK_ID.into(),
                owner: Addr::unchecked("asker"),
                price: "2".into(),
                quote: "quote_1".into(),
                size: Uint128::new(100),
            },
        );

        // cancel ask order
        let asker_info = mock_info("asker", &[]);

        let cancel_ask_msg = ExecuteMsg::CancelAsk {
            id: HYPHENATED_ASK_ID.to_string(),
        };
        let cancel_ask_response = execute(
            deps.as_mut(),
            mock_env(),
            asker_info.clone(),
            cancel_ask_msg,
        );

        match cancel_ask_response {
            Ok(cancel_ask_response) => {
                assert_eq!(cancel_ask_response.attributes.len(), 2);
                assert_eq!(
                    cancel_ask_response.attributes[0],
                    attr("action", "cancel_ask")
                );
                assert_eq!(
                    cancel_ask_response.attributes[1],
                    attr("id", HYPHENATED_ASK_ID)
                );
                assert_eq!(cancel_ask_response.messages.len(), 1);
                assert_eq!(
                    cancel_ask_response.messages[0].msg,
                    CosmosMsg::Bank(BankMsg::Send {
                        to_address: asker_info.sender.to_string(),
                        amount: coins(100, "base_1"),
                    })
                );
            }
            Err(error) => panic!("unexpected error: {:?}", error),
        }

        // verify ask order removed from storage
        assert!(ASKS_V1
            .load(&deps.storage, HYPHENATED_ASK_ID.as_bytes())
            .is_err());
    }

    #[test]
    fn cancel_ask_empty_id_string_returns_err() {
        let mut deps = mock_provenance_dependencies();
        setup_test_base_contract_v3(&mut deps.storage);

        // cancel ask order
        let asker_info = mock_info("asker", &[]);

        let cancel_ask_msg = ExecuteMsg::CancelAsk { id: "".to_string() };
        let cancel_ask_response = execute(
            deps.as_mut(),
            mock_env(),
            asker_info.clone(),
            cancel_ask_msg,
        );

        match cancel_ask_response {
            Ok(_) => panic!("expected modifyContract validation to fail"),
            Err(error) => match error {
                ContractError::InvalidFields { fields } => {
                    assert_eq!(fields, vec!["id".to_string()]);
                }
                _ => panic!("unexpected error: {:?}", error),
            },
        }
    }

    #[test]
    fn cancel_ask_valid_legacy_unhyphenated_id_then_cancels_order() {
        let mut deps = mock_provenance_dependencies();
        setup_test_base_contract_v3(&mut deps.storage);

        // store valid ask order
        store_test_ask(
            &mut deps.storage,
            &AskOrderV1 {
                base: "base_1".into(),
                class: AskOrderClass::Basic,
                id: UNHYPHENATED_ASK_ID.into(),
                owner: Addr::unchecked("asker"),
                price: "2".into(),
                quote: "quote_1".into(),
                size: Uint128::new(100),
            },
        );

        // cancel ask order
        let asker_info = mock_info("asker", &[]);

        let cancel_ask_msg = ExecuteMsg::CancelAsk {
            id: UNHYPHENATED_ASK_ID.to_string(),
        };
        let cancel_ask_response = execute(
            deps.as_mut(),
            mock_env(),
            asker_info.clone(),
            cancel_ask_msg,
        );

        match cancel_ask_response {
            Ok(cancel_ask_response) => {
                assert_eq!(cancel_ask_response.attributes.len(), 2);
                assert_eq!(
                    cancel_ask_response.attributes[0],
                    attr("action", "cancel_ask")
                );
                assert_eq!(
                    cancel_ask_response.attributes[1],
                    attr("id", UNHYPHENATED_ASK_ID)
                );
                assert_eq!(cancel_ask_response.messages.len(), 1);
                assert_eq!(
                    cancel_ask_response.messages[0].msg,
                    CosmosMsg::Bank(BankMsg::Send {
                        to_address: asker_info.sender.to_string(),
                        amount: coins(100, "base_1"),
                    })
                );
            }
            Err(error) => panic!("unexpected error: {:?}", error),
        }

        // verify ask order removed from storage
        assert!(ASKS_V1
            .load(&deps.storage, UNHYPHENATED_ASK_ID.as_bytes())
            .is_err());
    }

    #[test]
    fn cancel_ask_restricted_marker() {
        let mut deps = mock_provenance_dependencies();
        setup_test_base_contract_v3(&mut deps.storage);

<<<<<<< HEAD
        QueryMarkerRequest::mock_response(
            &mut deps.querier,
            setup_asset_marker(
                "tp18vmzryrvwaeykmdtu6cfrz5sau3dhc5c73ms0u".to_string(),
                "tp18vd8fpwxzck93qlwghaj6arh4p7c5n89x8kskz".to_string(),
                "base_1".to_string(),
            ),
        );
=======
        let marker_json = b"{
              \"address\": \"tp18vmzryrvwaeykmdtu6cfrz5sau3dhc5c73ms0u\",
              \"coins\": [
                {
                  \"denom\": \"base_1\",
                  \"amount\": \"1000\"
                }
              ],
              \"account_number\": 10,
              \"sequence\": 0,
              \"permissions\": [
                {
                  \"permissions\": [
                    \"burn\",
                    \"delete\",
                    \"deposit\",
                    \"admin\",
                    \"mint\",
                    \"withdraw\"
                  ],
                  \"address\": \"tp18vd8fpwxzck93qlwghaj6arh4p7c5n89x8kskz\"
                }
              ],
              \"status\": \"active\",
              \"denom\": \"base_1\",
              \"total_supply\": \"1000\",
              \"marker_type\": \"restricted\",
              \"allow_forced_transfer\": false,
              \"supply_fixed\": false
            }";

        let _test_marker: MarkerAccount = from_binary(&Binary::from(marker_json)).unwrap();
        // deps.querier.with_markers(vec![test_marker]); // TODO: find alternative function
>>>>>>> 9795f5ab

        // create bid data
        store_test_ask(
            &mut deps.storage,
            &AskOrderV1 {
                id: "c13f8888-ca43-4a64-ab1b-1ca8d60aa49b".into(),
                owner: Addr::unchecked("asker"),
                class: AskOrderClass::Basic,
                base: "base_1".into(),
                quote: "quote_1".into(),
                price: "2".into(),
                size: Uint128::new(100),
            },
        );

        // cancel ask order
        let asker_info = mock_info("asker", &[]);

        let cancel_ask_msg = ExecuteMsg::CancelAsk {
            id: "c13f8888-ca43-4a64-ab1b-1ca8d60aa49b".to_string(),
        };

        let cancel_ask_response = execute(deps.as_mut(), mock_env(), asker_info, cancel_ask_msg);

        match cancel_ask_response {
            Ok(cancel_ask_response) => {
                assert_eq!(cancel_ask_response.attributes.len(), 2);
                assert_eq!(
                    cancel_ask_response.attributes[0],
                    attr("action", "cancel_ask")
                );
                assert_eq!(
                    cancel_ask_response.attributes[1],
                    attr("id", "c13f8888-ca43-4a64-ab1b-1ca8d60aa49b")
                );

                assert_eq!(cancel_ask_response.messages.len(), 1);
                assert_eq!(
                    cancel_ask_response.messages[0].msg,
                    transfer_marker_coins(
                        100,
                        "base_1",
                        Addr::unchecked("asker"),
                        Addr::unchecked(MOCK_CONTRACT_ADDR),
                        Addr::unchecked(MOCK_CONTRACT_ADDR),
                    )
                    .unwrap()
                    .try_into()
                    .unwrap()
                );
            }
            Err(error) => panic!("unexpected error: {:?}", error),
        }

        // verify ask order removed from storage
        assert!(ASKS_V1
            .load(
                &deps.storage,
                "ab5f5a62-f6fc-46d1-aa84-51ccc51ec367".as_bytes()
            )
            .is_err());
    }

    #[test]
    fn cancel_ask_convertible_valid() {
        let mut deps = mock_provenance_dependencies();
        setup_test_base_contract_v3(&mut deps.storage);

        // store valid ask order
        store_test_ask(
            &mut deps.storage,
            &AskOrderV1 {
                base: "con_base_1".into(),
                class: AskOrderClass::Convertible {
                    status: AskOrderStatus::Ready {
                        approver: Addr::unchecked("approver_1"),
                        converted_base: coin(100, "base_denom"),
                    },
                },
                id: "ab5f5a62-f6fc-46d1-aa84-51ccc51ec367".into(),
                owner: Addr::unchecked("asker"),
                price: "2".into(),
                quote: "quote_1".into(),
                size: Uint128::new(100),
            },
        );

        // cancel ask order
        let asker_info = mock_info("asker", &[]);

        let cancel_ask_msg = ExecuteMsg::CancelAsk {
            id: "ab5f5a62-f6fc-46d1-aa84-51ccc51ec367".to_string(),
        };
        let cancel_ask_response = execute(
            deps.as_mut(),
            mock_env(),
            asker_info.clone(),
            cancel_ask_msg,
        );

        match cancel_ask_response {
            Ok(cancel_ask_response) => {
                assert_eq!(cancel_ask_response.attributes.len(), 2);
                assert_eq!(
                    cancel_ask_response.attributes[0],
                    attr("action", "cancel_ask")
                );
                assert_eq!(
                    cancel_ask_response.attributes[1],
                    attr("id", "ab5f5a62-f6fc-46d1-aa84-51ccc51ec367")
                );
                assert_eq!(cancel_ask_response.messages.len(), 2);
                assert_eq!(
                    cancel_ask_response.messages[0].msg,
                    CosmosMsg::Bank(BankMsg::Send {
                        to_address: asker_info.sender.to_string(),
                        amount: coins(100, "con_base_1"),
                    })
                );
                assert_eq!(
                    cancel_ask_response.messages[1].msg,
                    CosmosMsg::Bank(BankMsg::Send {
                        to_address: "approver_1".to_string(),
                        amount: coins(100, "base_denom"),
                    })
                );
            }
            Err(error) => panic!("unexpected error: {:?}", error),
        }

        // verify ask order removed from storage
        assert!(ASKS_V1
            .load(
                &deps.storage,
                "ab5f5a62-f6fc-46d1-aa84-51ccc51ec367".as_bytes()
            )
            .is_err());
    }

    #[test]
    fn cancel_ask_convertible_restricted_marker() {
        let mut deps = mock_provenance_dependencies();
        setup_test_base_contract_v3(&mut deps.storage);

<<<<<<< HEAD
        // TODO - fix test since mock response returns same result no matter the input
        QueryMarkerRequest::mock_response(
            &mut deps.querier,
            setup_asset_marker(
                "tp18vmzryrvwaeykmdtu6cfrz5sau3dhc5c73ms0u".to_string(),
                "tp18vd8fpwxzck93qlwghaj6arh4p7c5n89x8kskz".to_string(),
                "con_base_1".to_string(),
            ),
        );
        QueryMarkerRequest::mock_response(
            &mut deps.querier,
            setup_asset_marker(
                "tp18vmzryrvwaeykmdtu6cfrz5sau3dhc5c73ms0u".to_string(),
                "tp18vd8fpwxzck93qlwghaj6arh4p7c5n89x8kskz".to_string(),
                "base_1".to_string(),
            ),
        );
=======
        let convertible_marker_json = b"{
              \"address\": \"tp18vmzryrvwaeykmdtu6cfrz5sau3dhc5c73ms0u\",
              \"coins\": [
                {
                  \"denom\": \"con_base_1\",
                  \"amount\": \"1000\"
                }
              ],
              \"account_number\": 10,
              \"sequence\": 0,
              \"permissions\": [
                {
                  \"permissions\": [
                    \"burn\",
                    \"delete\",
                    \"deposit\",
                    \"admin\",
                    \"mint\",
                    \"withdraw\"
                  ],
                  \"address\": \"tp18vd8fpwxzck93qlwghaj6arh4p7c5n89x8kskz\"
                }
              ],
              \"status\": \"active\",
              \"denom\": \"con_base_1\",
              \"total_supply\": \"1000\",
              \"marker_type\": \"restricted\",
              \"allow_forced_transfer\": false,
              \"supply_fixed\": false
            }";

        let base_marker_json = b"{
              \"address\": \"tp18vmzryrvwaeykmdtu6cfrz5sau3dhc5c73ms0u\",
              \"coins\": [
                {
                  \"denom\": \"base_1\",
                  \"amount\": \"1000\"
                }
              ],
              \"account_number\": 10,
              \"sequence\": 0,
              \"permissions\": [
                {
                  \"permissions\": [
                    \"burn\",
                    \"delete\",
                    \"deposit\",
                    \"admin\",
                    \"mint\",
                    \"withdraw\"
                  ],
                  \"address\": \"tp18vd8fpwxzck93qlwghaj6arh4p7c5n89x8kskz\"
                }
              ],
              \"status\": \"active\",
              \"denom\": \"base_1\",
              \"total_supply\": \"1000\",
              \"marker_type\": \"restricted\",
              \"allow_forced_transfer\": false,
              \"supply_fixed\": false
            }";

        let _base_marker: MarkerAccount = from_binary(&Binary::from(base_marker_json)).unwrap();
        let _convertible_marker: MarkerAccount =
            from_binary(&Binary::from(convertible_marker_json)).unwrap();
        // deps.querier.with_markers(vec![base_marker, convertible_marker]); // TODO: find alternative function
>>>>>>> 9795f5ab

        // store valid ask order
        store_test_ask(
            &mut deps.storage,
            &AskOrderV1 {
                base: "con_base_1".into(),
                class: AskOrderClass::Convertible {
                    status: AskOrderStatus::Ready {
                        approver: Addr::unchecked("approver_1"),
                        converted_base: coin(100, "base_1"),
                    },
                },
                id: "ab5f5a62-f6fc-46d1-aa84-51ccc51ec367".into(),
                owner: Addr::unchecked("asker"),
                price: "2".into(),
                quote: "quote_1".into(),
                size: Uint128::new(100),
            },
        );

        // cancel ask order
        let asker_info = mock_info("asker", &[]);

        let cancel_ask_msg = ExecuteMsg::CancelAsk {
            id: "ab5f5a62-f6fc-46d1-aa84-51ccc51ec367".to_string(),
        };
        let cancel_ask_response = execute(
            deps.as_mut(),
            mock_env(),
            asker_info.clone(),
            cancel_ask_msg,
        );

        match cancel_ask_response {
            Ok(cancel_ask_response) => {
                assert_eq!(cancel_ask_response.attributes.len(), 2);
                assert_eq!(
                    cancel_ask_response.attributes[0],
                    attr("action", "cancel_ask")
                );
                assert_eq!(
                    cancel_ask_response.attributes[1],
                    attr("id", "ab5f5a62-f6fc-46d1-aa84-51ccc51ec367")
                );

                assert_eq!(cancel_ask_response.messages.len(), 2);
                assert_eq!(
                    cancel_ask_response.messages[0].msg,
                    transfer_marker_coins(
                        100,
                        "con_base_1",
                        asker_info.sender,
                        Addr::unchecked(MOCK_CONTRACT_ADDR),
                        Addr::unchecked(MOCK_CONTRACT_ADDR),
                    )
                    .unwrap()
                    .try_into()
                    .unwrap()
                );
                assert_eq!(
                    cancel_ask_response.messages[1].msg,
                    transfer_marker_coins(
                        100,
                        "base_1",
                        Addr::unchecked("approver_1"),
                        Addr::unchecked(MOCK_CONTRACT_ADDR),
                        Addr::unchecked(MOCK_CONTRACT_ADDR),
                    )
                    .unwrap()
                    .try_into()
                    .unwrap()
                );
            }
            Err(error) => panic!("unexpected error: {:?}", error),
        }

        // verify ask order removed from storage
        assert!(ASKS_V1
            .load(
                &deps.storage,
                "ab5f5a62-f6fc-46d1-aa84-51ccc51ec367".as_bytes()
            )
            .is_err());
    }

    #[test]
    fn cancel_ask_invalid_data() {
        let mut deps = mock_provenance_dependencies();
        setup_test_base_contract_v3(&mut deps.storage);

        let asker_info = mock_info("asker", &[]);

        // cancel ask order with missing id returns ContractError::Unauthorized
        let cancel_ask_msg = ExecuteMsg::CancelAsk { id: "".to_string() };
        let cancel_response = execute(deps.as_mut(), mock_env(), asker_info, cancel_ask_msg);

        match cancel_response {
            Err(error) => match error {
                ContractError::InvalidFields { fields } => {
                    assert!(fields.contains(&"id".into()))
                }
                _ => {
                    panic!("unexpected error: {:?}", error)
                }
            },
            Ok(_) => panic!("expected error, but ok"),
        }
    }

    #[test]
    fn cancel_ask_non_exist() {
        let mut deps = mock_provenance_dependencies();
        setup_test_base_contract_v3(&mut deps.storage);

        let asker_info = mock_info("asker", &[]);

        // cancel non-existent ask order returns ContractError::Unauthorized
        let cancel_ask_msg = ExecuteMsg::CancelAsk {
            id: "ab5f5a62-f6fc-46d1-aa84-51ccc51ec367".to_string(),
        };

        let cancel_response = execute(deps.as_mut(), mock_env(), asker_info, cancel_ask_msg);

        match cancel_response {
            Err(error) => match error {
                ContractError::LoadOrderFailed { .. } => {}
                _ => {
                    panic!("unexpected error: {:?}", error)
                }
            },
            Ok(_) => panic!("expected error, but ok"),
        }
    }

    #[test]
    fn cancel_ask_sender_notequal() {
        let mut deps = mock_provenance_dependencies();
        setup_test_base_contract_v3(&mut deps.storage);

        let asker_info = mock_info("asker", &[]);

        store_test_ask(
            &mut deps.storage,
            &AskOrderV1 {
                base: "base_1".into(),
                class: AskOrderClass::Basic,
                id: "ab5f5a62-f6fc-46d1-aa84-51ccc51ec367".into(),
                owner: Addr::unchecked("not_asker"),
                price: "2".into(),
                quote: "quote_1".into(),
                size: Uint128::new(200),
            },
        );

        // cancel ask order with sender not equal to owner returns ContractError::Unauthorized
        let cancel_ask_msg = ExecuteMsg::CancelAsk {
            id: "ab5f5a62-f6fc-46d1-aa84-51ccc51ec367".to_string(),
        };

        let cancel_response = execute(deps.as_mut(), mock_env(), asker_info, cancel_ask_msg);

        match cancel_response {
            Err(error) => match error {
                ContractError::Unauthorized => {}
                _ => {
                    panic!("unexpected error: {:?}", error)
                }
            },
            Ok(_) => panic!("expected error, but ok"),
        }
    }

    #[test]
    fn cancel_ask_with_sent_funds() {
        let mut deps = mock_provenance_dependencies();
        setup_test_base_contract_v3(&mut deps.storage);

        // cancel ask order with sent_funds returns ContractError::CancelWithFunds
        let asker_info = mock_info("asker", &coins(1, "sent_coin"));
        let cancel_ask_msg = ExecuteMsg::CancelAsk {
            id: "ab5f5a62-f6fc-46d1-aa84-51ccc51ec367".to_string(),
        };

        let cancel_response = execute(deps.as_mut(), mock_env(), asker_info, cancel_ask_msg);

        match cancel_response {
            Err(error) => match error {
                ContractError::CancelWithFunds => {}
                _ => {
                    panic!("unexpected error: {:?}", error)
                }
            },
            Ok(_) => panic!("expected error, but ok"),
        }
    }

    #[test]
    fn cancel_ask_partial() {
        let mut deps = mock_provenance_dependencies();
        setup_test_base_contract_v3(&mut deps.storage);

        let bid_id = "c13f8888-ca43-4a64-ab1b-1ca8d60aa49b";
        let ask_id = "ab5f5a62-f6fc-46d1-aa84-51ccc51ec367";

        store_test_ask(
            &mut deps.storage,
            &AskOrderV1 {
                base: "base_1".into(),
                class: AskOrderClass::Basic,
                id: ask_id.into(),
                owner: Addr::unchecked("asker"),
                price: "2".into(),
                quote: "quote_1".into(),
                size: Uint128::new(100),
            },
        );

        store_test_bid(
            &mut deps.storage,
            &BidOrderV3 {
                base: Coin {
                    amount: Uint128::new(10),
                    denom: "base_1".into(),
                },
                accumulated_base: Uint128::zero(),
                accumulated_quote: Uint128::zero(),
                accumulated_fee: Uint128::zero(),
                fee: None,
                id: bid_id.into(),
                owner: Addr::unchecked("bidder"),
                price: "2".into(),
                quote: Coin {
                    amount: Uint128::new(20),
                    denom: "quote_1".into(),
                },
            },
        );

        let execute_msg = ExecuteMsg::ExecuteMatch {
            ask_id: ask_id.into(),
            bid_id: bid_id.into(),
            price: "2".into(),
            size: Uint128::new(10),
        };

        let execute_response = execute(
            deps.as_mut(),
            mock_env(),
            mock_info("exec_1", &[]),
            execute_msg,
        );

        match execute_response {
            Err(error) => panic!("unexpected error: {:?}", error),
            Ok(..) => {}
        }

        // cancel ask order
        let asker_info = mock_info("asker", &[]);

        let cancel_ask_msg = ExecuteMsg::CancelAsk {
            id: ask_id.to_string(),
        };
        let cancel_ask_response = execute(
            deps.as_mut(),
            mock_env(),
            asker_info.clone(),
            cancel_ask_msg,
        );

        match cancel_ask_response {
            Ok(cancel_ask_response) => {
                assert_eq!(cancel_ask_response.attributes.len(), 2);
                assert_eq!(
                    cancel_ask_response.attributes[0],
                    attr("action", "cancel_ask")
                );
                assert_eq!(cancel_ask_response.attributes[1], attr("id", ask_id));
                assert_eq!(cancel_ask_response.messages.len(), 1);
                assert_eq!(
                    cancel_ask_response.messages[0].msg,
                    CosmosMsg::Bank(BankMsg::Send {
                        to_address: asker_info.sender.to_string(),
                        amount: coins(90, "base_1"),
                    })
                );
            }
            Err(error) => panic!("unexpected error: {:?}", error),
        }

        // verify ask order removed from storage
        assert!(ASKS_V1.load(&deps.storage, ask_id.as_bytes()).is_err());
    }
}<|MERGE_RESOLUTION|>--- conflicted
+++ resolved
@@ -9,10 +9,7 @@
     use crate::tests::test_setup_utils::{
         setup_test_base_contract_v3, store_test_ask, store_test_bid,
     };
-<<<<<<< HEAD
     use crate::tests::test_utils::setup_asset_marker;
-=======
->>>>>>> 9795f5ab
     use crate::util::transfer_marker_coins;
     use cosmwasm_std::testing::{mock_env, mock_info, MOCK_CONTRACT_ADDR};
     use cosmwasm_std::{attr, coin, coins, Addr, BankMsg, Coin, CosmosMsg, Uint128};
@@ -174,7 +171,6 @@
         let mut deps = mock_provenance_dependencies();
         setup_test_base_contract_v3(&mut deps.storage);
 
-<<<<<<< HEAD
         QueryMarkerRequest::mock_response(
             &mut deps.querier,
             setup_asset_marker(
@@ -183,41 +179,6 @@
                 "base_1".to_string(),
             ),
         );
-=======
-        let marker_json = b"{
-              \"address\": \"tp18vmzryrvwaeykmdtu6cfrz5sau3dhc5c73ms0u\",
-              \"coins\": [
-                {
-                  \"denom\": \"base_1\",
-                  \"amount\": \"1000\"
-                }
-              ],
-              \"account_number\": 10,
-              \"sequence\": 0,
-              \"permissions\": [
-                {
-                  \"permissions\": [
-                    \"burn\",
-                    \"delete\",
-                    \"deposit\",
-                    \"admin\",
-                    \"mint\",
-                    \"withdraw\"
-                  ],
-                  \"address\": \"tp18vd8fpwxzck93qlwghaj6arh4p7c5n89x8kskz\"
-                }
-              ],
-              \"status\": \"active\",
-              \"denom\": \"base_1\",
-              \"total_supply\": \"1000\",
-              \"marker_type\": \"restricted\",
-              \"allow_forced_transfer\": false,
-              \"supply_fixed\": false
-            }";
-
-        let _test_marker: MarkerAccount = from_binary(&Binary::from(marker_json)).unwrap();
-        // deps.querier.with_markers(vec![test_marker]); // TODO: find alternative function
->>>>>>> 9795f5ab
 
         // create bid data
         store_test_ask(
@@ -362,7 +323,6 @@
         let mut deps = mock_provenance_dependencies();
         setup_test_base_contract_v3(&mut deps.storage);
 
-<<<<<<< HEAD
         // TODO - fix test since mock response returns same result no matter the input
         QueryMarkerRequest::mock_response(
             &mut deps.querier,
@@ -380,74 +340,6 @@
                 "base_1".to_string(),
             ),
         );
-=======
-        let convertible_marker_json = b"{
-              \"address\": \"tp18vmzryrvwaeykmdtu6cfrz5sau3dhc5c73ms0u\",
-              \"coins\": [
-                {
-                  \"denom\": \"con_base_1\",
-                  \"amount\": \"1000\"
-                }
-              ],
-              \"account_number\": 10,
-              \"sequence\": 0,
-              \"permissions\": [
-                {
-                  \"permissions\": [
-                    \"burn\",
-                    \"delete\",
-                    \"deposit\",
-                    \"admin\",
-                    \"mint\",
-                    \"withdraw\"
-                  ],
-                  \"address\": \"tp18vd8fpwxzck93qlwghaj6arh4p7c5n89x8kskz\"
-                }
-              ],
-              \"status\": \"active\",
-              \"denom\": \"con_base_1\",
-              \"total_supply\": \"1000\",
-              \"marker_type\": \"restricted\",
-              \"allow_forced_transfer\": false,
-              \"supply_fixed\": false
-            }";
-
-        let base_marker_json = b"{
-              \"address\": \"tp18vmzryrvwaeykmdtu6cfrz5sau3dhc5c73ms0u\",
-              \"coins\": [
-                {
-                  \"denom\": \"base_1\",
-                  \"amount\": \"1000\"
-                }
-              ],
-              \"account_number\": 10,
-              \"sequence\": 0,
-              \"permissions\": [
-                {
-                  \"permissions\": [
-                    \"burn\",
-                    \"delete\",
-                    \"deposit\",
-                    \"admin\",
-                    \"mint\",
-                    \"withdraw\"
-                  ],
-                  \"address\": \"tp18vd8fpwxzck93qlwghaj6arh4p7c5n89x8kskz\"
-                }
-              ],
-              \"status\": \"active\",
-              \"denom\": \"base_1\",
-              \"total_supply\": \"1000\",
-              \"marker_type\": \"restricted\",
-              \"allow_forced_transfer\": false,
-              \"supply_fixed\": false
-            }";
-
-        let _base_marker: MarkerAccount = from_binary(&Binary::from(base_marker_json)).unwrap();
-        let _convertible_marker: MarkerAccount =
-            from_binary(&Binary::from(convertible_marker_json)).unwrap();
-        // deps.querier.with_markers(vec![base_marker, convertible_marker]); // TODO: find alternative function
->>>>>>> 9795f5ab
 
         // store valid ask order
         store_test_ask(
