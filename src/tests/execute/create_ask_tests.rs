--- conflicted
+++ resolved
@@ -326,7 +326,6 @@
             },
         );
 
-<<<<<<< HEAD
         QueryMarkerRequest::mock_response(
             &mut deps.querier,
             setup_asset_marker(
@@ -335,41 +334,6 @@
                 "base_1".to_string(),
             ),
         );
-=======
-        let marker_json = b"{
-              \"address\": \"tp18vmzryrvwaeykmdtu6cfrz5sau3dhc5c73ms0u\",
-              \"coins\": [
-                {
-                  \"denom\": \"base_1\",
-                  \"amount\": \"1000\"
-                }
-              ],
-              \"account_number\": 10,
-              \"sequence\": 0,
-              \"permissions\": [
-                {
-                  \"permissions\": [
-                    \"burn\",
-                    \"delete\",
-                    \"deposit\",
-                    \"admin\",
-                    \"mint\",
-                    \"withdraw\"
-                  ],
-                  \"address\": \"tp18vd8fpwxzck93qlwghaj6arh4p7c5n89x8kskz\"
-                }
-              ],
-              \"status\": \"active\",
-              \"denom\": \"base_1\",
-              \"total_supply\": \"1000\",
-              \"marker_type\": \"restricted\",
-              \"allow_forced_transfer\": false,
-              \"supply_fixed\": false
-            }";
-
-        let _test_marker: MarkerAccount = from_binary(&Binary::from(marker_json)).unwrap();
-        // deps.querier.with_markers(vec![test_marker]); // TODO: find alternative function
->>>>>>> 9795f5ab
 
         // create ask data
         let create_ask_msg = ExecuteMsg::CreateAsk {
@@ -490,7 +454,6 @@
             },
         );
 
-<<<<<<< HEAD
         QueryMarkerRequest::mock_response(
             &mut deps.querier,
             setup_asset_marker(
@@ -499,41 +462,6 @@
                 "base_1".to_string(),
             ),
         );
-=======
-        let marker_json = b"{
-              \"address\": \"tp18vmzryrvwaeykmdtu6cfrz5sau3dhc5c73ms0u\",
-              \"coins\": [
-                {
-                  \"denom\": \"base_1\",
-                  \"amount\": \"1000\"
-                }
-              ],
-              \"account_number\": 10,
-              \"sequence\": 0,
-              \"permissions\": [
-                {
-                  \"permissions\": [
-                    \"burn\",
-                    \"delete\",
-                    \"deposit\",
-                    \"admin\",
-                    \"mint\",
-                    \"withdraw\"
-                  ],
-                  \"address\": \"tp18vd8fpwxzck93qlwghaj6arh4p7c5n89x8kskz\"
-                }
-              ],
-              \"status\": \"active\",
-              \"denom\": \"base_1\",
-              \"total_supply\": \"1000\",
-              \"marker_type\": \"restricted\",
-              \"allow_forced_transfer\": false,
-              \"supply_fixed\": false
-            }";
-
-        let _test_marker: MarkerAccount = from_binary(&Binary::from(marker_json)).unwrap();
-        // deps.querier.with_markers(vec![test_marker]); // TODO: find alternative function
->>>>>>> 9795f5ab
 
         // create ask data
         let create_ask_msg = ExecuteMsg::CreateAsk {
